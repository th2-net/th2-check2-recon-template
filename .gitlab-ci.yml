--- conflicted
+++ resolved
@@ -19,10 +19,6 @@
   stage: build
   script:
     - docker pull $IMAGE_NAME:latest || true
-<<<<<<< HEAD
-    - docker build --cache-from $IMAGE_NAME:latest --tag $IMAGE_NAME:$VERSION.$CI_PIPELINE_IID --tag $IMAGE_NAME:latest --build-arg USERNAME=$NEXUS_USERNAME --build-arg PASSWORD=$NEXUS_PASSWORD .
-=======
     - docker build --cache-from --tag $IMAGE_NAME:$VERSION.$CI_PIPELINE_IID --tag $IMAGE_NAME:latest --build-arg USERNAME=$NEXUS_USERNAME --build-arg PASSWORD=$NEXUS_PASSWORD .
->>>>>>> b0bff220
     - docker push $IMAGE_NAME:$VERSION.$CI_PIPELINE_IID
     - docker push $IMAGE_NAME:latest