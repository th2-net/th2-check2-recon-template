# *******************************************************************************
#  * Copyright 2009-2020 Exactpro (Exactpro Systems Limited)
#  *
#  * Licensed under the Apache License, Version 2.0 (the "License");
#  * you may not use this file except in compliance with the License.
#  * You may obtain a copy of the License at
#  *
#  * http://www.apache.org/licenses/LICENSE-2.0
#  *
#  * Unless required by applicable law or agreed to in writing, software
#  * distributed under the License is distributed on an "AS IS" BASIS,
#  * WITHOUT WARRANTIES OR CONDITIONS OF ANY KIND, either express or implied.
#  * See the License for the specific language governing permissions and
#  * limitations under the License.
#  ******************************************************************************

import atexit
import logging.config
import os
import sys

import pika
from th2recon import comparator, store, services
from th2recon.rules_configurations_loader import load_rules
from th2recon.th2 import infra_pb2

logging.config.fileConfig(fname=str(sys.argv[1]), disable_existing_loggers=False)
logger = logging.getLogger()

RABBITMQ_USER = os.getenv('RABBITMQ_USER')
RABBITMQ_PASS = os.getenv('RABBITMQ_PASS')
RABBITMQ_PORT = int(os.getenv('RABBITMQ_PORT'))
RABBITMQ_VHOST = os.getenv('RABBITMQ_VHOST')
RABBITMQ_HOST = os.getenv('RABBITMQ_HOST')
RABBITMQ_EXCHANGE_NAME_TH2_CONNECTIVITY = os.getenv('RABBITMQ_EXCHANGE_NAME_TH2_CONNECTIVITY')
CACHE_SIZE = int(os.getenv('CACHE_SIZE'))
BUFFER_SIZE = int(os.getenv('BUFFER_SIZE'))
RECON_TIMEOUT = int(os.getenv('RECON_TIMEOUT'))
ROUTING_KEYS = [key.replace('{', '').replace('}', '').replace('"', '').replace(' ', '') for key in
                os.getenv('ROUTING_KEYS').split(',')]
TIME_INTERVAL = int(os.getenv('TIME_INTERVAL'))
EVENT_STORAGE_URI = os.getenv('EVENT_STORAGE')
COMPARATOR_URI = os.getenv('COMPARATOR_URI')
RECON_NAME = str(os.getenv('RECON_NAME'))
RULES_CONFIGURATIONS_PATH = str(os.getenv('RULES_CONFIGURATIONS_FILE'))
RULES_PACKAGE_PATH = 'rules'
EVENT_BATCH_MAX_SIZE = int(os.getenv('EVENT_BATCH_MAX_SIZE'))
EVENT_BATCH_SEND_INTERVAL = int(os.getenv('EVENT_BATCH_SEND_INTERVAL'))

credentials = pika.PlainCredentials(RABBITMQ_USER, RABBITMQ_PASS)
params = pika.ConnectionParameters(virtual_host=RABBITMQ_VHOST, host=RABBITMQ_HOST, port=RABBITMQ_PORT,
                                   credentials=credentials)

connection = pika.BlockingConnection(params)
channel = connection.channel()

channel.exchange_declare(exchange=RABBITMQ_EXCHANGE_NAME_TH2_CONNECTIVITY, exchange_type='direct')

queue_listeners = {
    routing_key: services.QueueListener(routing_key, BUFFER_SIZE, channel, RECON_TIMEOUT,
                                        ROUTING_KEYS.index(routing_key)) for routing_key in ROUTING_KEYS}

for queue_listener in queue_listeners.values():
    channel.queue_bind(exchange=RABBITMQ_EXCHANGE_NAME_TH2_CONNECTIVITY,
                       queue=queue_listener.queue_name,
                       routing_key=queue_listener.routing_key)
batch_count = dict()
for routing_key in ROUTING_KEYS:
    batch_count[routing_key] = 0


def callback(ch, method, properties, body):
    try:
        batch_count[method.routing_key] += 1
        message_batch = infra_pb2.MessageBatch()
        message_batch.ParseFromString(body)
        for message in message_batch.messages:
            queue_listeners[method.routing_key].buffer.put(item=message, block=True)
            logger.debug("Received message from %r:%r timestamp %rsec batch: %r" % (
                method.routing_key, message.metadata.message_type, message.metadata.timestamp.seconds,
                batch_count[method.routing_key]))
    except Exception as e:
        logger.exception(f"An error occurred while processing the received message. Body: {body}", e)


for queue_listener in queue_listeners.values():
    channel.basic_consume(queue_listener.queue_name,
                          callback,
                          auto_ack=True)

<<<<<<< HEAD

def import_submodules(package, recursive=True):
    if isinstance(package, str):
        package = importlib.import_module(package)
    results = {}
    for loader, name, is_pkg in pkgutil.walk_packages(package.__path__):
        full_name = package.__name__ + '.' + name
        results[full_name] = importlib.import_module(full_name)
        if recursive and is_pkg:
            results.update(import_submodules(full_name))
    return results


event_store = store.Store(EVENT_STORAGE_URI, RECON_NAME, EVENT_BATCH_MAX_SIZE, EVENT_BATCH_SEND_INTERVAL)
=======
event_store = store.Store(EVENT_STORAGE_URI, RECON_NAME)
>>>>>>> 923a9210
comparator = comparator.Comparator(COMPARATOR_URI)
loaded_rules = load_rules(RULES_CONFIGURATIONS_PATH, RULES_PACKAGE_PATH)
rules = []
for rule in loaded_rules:
    rules.append(rule.module.Rule(event_store, ROUTING_KEYS, CACHE_SIZE, TIME_INTERVAL, comparator, rule.enabled,
                                  rule.configuration))

recon = services.Recon(rules, queue_listeners)


def shutdown_hook():
    channel.stop_consuming()
    recon.stop()


atexit.register(shutdown_hook)

try:
    recon.start()
    logger.info("Waiting for messages")
    channel.start_consuming()
except KeyboardInterrupt:
    shutdown_hook()
finally:
    shutdown_hook()<|MERGE_RESOLUTION|>--- conflicted
+++ resolved
@@ -88,24 +88,7 @@
                           callback,
                           auto_ack=True)
 
-<<<<<<< HEAD
-
-def import_submodules(package, recursive=True):
-    if isinstance(package, str):
-        package = importlib.import_module(package)
-    results = {}
-    for loader, name, is_pkg in pkgutil.walk_packages(package.__path__):
-        full_name = package.__name__ + '.' + name
-        results[full_name] = importlib.import_module(full_name)
-        if recursive and is_pkg:
-            results.update(import_submodules(full_name))
-    return results
-
-
-event_store = store.Store(EVENT_STORAGE_URI, RECON_NAME, EVENT_BATCH_MAX_SIZE, EVENT_BATCH_SEND_INTERVAL)
-=======
 event_store = store.Store(EVENT_STORAGE_URI, RECON_NAME)
->>>>>>> 923a9210
 comparator = comparator.Comparator(COMPARATOR_URI)
 loaded_rules = load_rules(RULES_CONFIGURATIONS_PATH, RULES_PACKAGE_PATH)
 rules = []
